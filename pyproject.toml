--- conflicted
+++ resolved
@@ -7,12 +7,7 @@
 version = "0.0.1"
 requires-python = ">=3.9"
 
-<<<<<<< HEAD
-dependencies = [
-]
-=======
 dependencies = []
->>>>>>> 94411368
 
 [tool.pytest.ini_options]
 addopts = [
