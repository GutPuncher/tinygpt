import math

import pytest

from tinygpt.tensor import Tensor
from tinygpt.buffer import Buffer
from tinygpt.utils import DType


def test_Tensor():
    # Testing creation of an empty tensor
    tensor = Tensor([])
    assert tensor.shape == (0,)
    assert tensor.ndim == 1
    assert tensor.dtype == DType.float32
    assert not tensor.requires_grad

    # Testing tensor creation with scalar values
    for scalar in [1.0, -1.0, 0.0, -1, 0, 1, True, False]:
        tensor = Tensor(scalar)
        assert tensor.shape == ()
        assert tensor.ndim == 0
        assert tensor.dtype == DType.deduce_dtype(scalar)
        assert not tensor.requires_grad

    # Testing tensor creation with 1D list
    tensor = Tensor([1, 2, 3])
    assert tensor.shape == (3,)
    assert tensor.ndim == 1
    assert tensor.dtype == DType.int32
    assert not tensor.requires_grad

    # Testing tensor creation with 2D list
    tensor = Tensor([[1, 2, 3], [4, 5, 6]])
    assert tensor.shape == (2, 3)
    assert tensor.ndim == 2
    assert tensor.dtype == DType.int32
    assert not tensor.requires_grad

    # Testing tensor creation with 3D list
    tensor = Tensor([[[1, 2], [3, 4]], [[1, 2], [3, 4]], [[1, 2], [3, 4]]])
    assert tensor.shape == (3, 2, 2)
    assert tensor.ndim == 3
    assert tensor.dtype == DType.int32
    assert not tensor.requires_grad

    # Testing tensor with requires_grad set to True
    tensor = Tensor([], requires_grad=True)
    assert tensor.shape == (0,)
    assert tensor.ndim == 1
    assert tensor.dtype == DType.float32
    assert tensor.requires_grad

    for scalar in [-1.0, 0.0, 1.0]:
        tensor = Tensor(scalar, requires_grad=True)
        assert tensor.shape == ()
        assert tensor.ndim == 0
        assert tensor.dtype == DType.deduce_dtype(scalar)
        assert tensor.requires_grad

    tensor = Tensor([[[1., 2.], [3., 4.]], [[1., 2.], [3., 4.]], [[1., 2.], [3., 4.]]], requires_grad=True)
    assert tensor.shape == (3, 2, 2)
    assert tensor.ndim == 3
    assert tensor.dtype == DType.float32
    assert tensor.requires_grad

    # Testing invalid dtype for requires_grad=True
    for data in ([[[1, 2], [3, 4]], [[1, 2], [3, 4]], [[1, 2], [3, 4]]], 1, True, False, [1, 2], [True, False]):
        with pytest.raises(RuntimeError, match="Only float32 Tensors can require gradients"):
            tensor = Tensor(data, requires_grad=True)


def test_add():
    # Test addition of two tensors
    tensor1 = Tensor([1, 2, 3])
    tensor2 = Tensor([4, 5, 6])
    result = tensor1 + tensor2
    assert result.shape == (3,)
    assert not result.requires_grad
    assert all(result.buffer == Buffer([5, 7, 9]))

    # Test addition of 3D tensors
    tensor1 = Tensor([[[1.], [2.]], [[3.], [4.]]], requires_grad=True)
    tensor2 = Tensor([[[5.], [6.]], [[7.], [8.]]])
    result = tensor1 + tensor2
    assert result.shape == (2, 2, 1)
    assert result.requires_grad
    assert all(result.buffer == Buffer([[[6.], [8.]], [[10.], [12.]]]))


def test_sub():
    # Test subtraction of two tensors
    tensor1 = Tensor([1, 2, 3])
    tensor2 = Tensor([4, 5, 6])
    result = tensor1 - tensor2
    assert result.shape == (3,)
    assert not result.requires_grad
    assert all(result.buffer == Buffer([-3, -3, -3]))

    # Test subtraction of 3D tensors
    tensor1 = Tensor([[[1.], [2.]], [[3.], [4.]]], requires_grad=True)
    tensor2 = Tensor([[[5.], [6.]], [[7.], [8.]]])
    result = tensor1 - tensor2
    assert result.shape == (2, 2, 1)
    assert result.requires_grad
    assert all(result.buffer == Buffer([[[-4.], [-4.]], [[-4.], [-4.]]]))


def test_mul():
    # Test multiplication of two tensors
    tensor1 = Tensor([1, 2, 3])
    tensor2 = Tensor([4, 5, 6])
    result = tensor1 * tensor2
    assert result.shape == (3,)
    assert not result.requires_grad
    assert all(result.buffer == Buffer([4, 10, 18]))

    # Test multiplication of 3D tensors
    tensor1 = Tensor([[[1.], [2.]], [[3.], [4.]]], requires_grad=True)
    tensor2 = Tensor([[[5.], [6.]], [[7.], [8.]]])
    result = tensor1 * tensor2
    assert result.shape == (2, 2, 1)
    assert result.requires_grad
    assert all(result.buffer == Buffer([[[5.], [12.]], [[21.], [32.]]]))


def test_div():
    # Test division of two tensors
    tensor1 = Tensor([1, 2, 3])
    tensor2 = Tensor([4, 5, 6])
    result = tensor1 / tensor2
    assert result.shape == (3,)
    assert not result.requires_grad
    assert all(result.buffer == Buffer([1 / 4, 2 / 5, 3 / 6]))

    # Test division of 3D tensors
    tensor1 = Tensor([[[1.], [2.]], [[3.], [4.]]], requires_grad=True)
    tensor2 = Tensor([[[5.], [6.]], [[7.], [8.]]])
    result = tensor1 / tensor2
    assert result.shape == (2, 2, 1)
    assert result.requires_grad
    assert all(result.buffer == Buffer([[[1. / 5.], [2. / 6.]], [[3. / 7.], [4. / 8.]]]))


def test_backward_non_scalar_tensor():
    # Test backward method on non-scalar tensor
    tensor = Tensor([[1., 2.], [3., 4.]], requires_grad=True)
    with pytest.raises(RuntimeError):
        tensor.backward(incoming_gradient=None)

    with pytest.raises(TypeError):
        tensor.backward(incoming_gradient=1)

    with pytest.raises(TypeError):
        tensor.backward(incoming_gradient=1.0)


def test_gradient_accumulation():
    # Test if gradients are accumulated correctly
    tensor = Tensor(5.0, requires_grad=True)
    tensor.backward(Buffer(1.0))
    tensor.backward(Buffer(2.0))
    assert all(tensor.grad == Buffer(3.0))


def test_dtype_consistency_operations():
    # Test operation between different dtypes
    tensor1 = Tensor([1, 2, 3], dtype=DType.int32)
    tensor2 = Tensor([1.0, 2.0, 3.0], dtype=DType.float32)
    with pytest.raises(ValueError):
        tensor1 + tensor2


def test_gradient_function_backward_with_add():
    # Test backward propagation in GradientFunction with add
    for requires_grad_tensor1, requires_grad_tensor2 in [(True, True), (True, False), (False, True)]:
        tensor1 = Tensor(1.0, requires_grad=requires_grad_tensor1)
        tensor2 = Tensor(2.0, requires_grad=requires_grad_tensor2)

        assert tensor1.grad is None
        assert tensor2.grad is None

        result = tensor1 + tensor2

        assert result.grad is None
        assert result.grad_fn is not None

        result.backward()

        if requires_grad_tensor1:
            assert all(tensor1.grad == Buffer(1.0))
        else:
            assert tensor1.grad is None

        if requires_grad_tensor2:
            assert all(tensor2.grad == Buffer(1.0))
        else:
            assert tensor2.grad is None

        assert all(result.grad == Buffer(1.0))
        assert result.grad_fn is not None


def test_gradient_function_backward_with_sub():
    # Test backward propagation in GradientFunction with sub
    for requires_grad_tensor1, requires_grad_tensor2 in [(True, True), (True, False), (False, True)]:
        tensor1 = Tensor(1.0, requires_grad=requires_grad_tensor1)
        tensor2 = Tensor(2.0, requires_grad=requires_grad_tensor2)

        assert tensor1.grad is None
        assert tensor2.grad is None

        result = tensor1 - tensor2

        assert result.grad is None
        assert result.grad_fn is not None

        result.backward()

        if requires_grad_tensor1:
            assert all(tensor1.grad == Buffer(1.0))
        else:
            assert tensor1.grad is None

        if requires_grad_tensor2:
            assert all(tensor2.grad == Buffer(-1.0))
        else:
            assert tensor2.grad is None

        assert all(result.grad == Buffer(1.0))
        assert result.grad_fn is not None


def test_gradient_function_backward_with_neg():
    # Test backward propagation in GradientFunction with neg
    for requires_grad in [True, False]:
        tensor = Tensor(1.0, requires_grad=requires_grad)

        assert tensor.grad is None

        result = -tensor

        assert result.grad is None
        if requires_grad:
            assert result.grad_fn is not None
        else:
            assert result.grad_fn is None

        result.backward()

        if requires_grad:
            assert all(tensor.grad == Buffer(-1.0))
            assert all(result.grad == Buffer(1.0))
            assert result.grad_fn is not None

        else:
            assert tensor.grad is None
            assert result.grad is None

            assert result.grad_fn is None


def test_gradient_function_backward_with_mul():
    # Test backward propagation in GradientFunction with multiplication
    for requires_grad_tensor1, requires_grad_tensor2 in [(True, True), (True, False), (False, True)]:
        tensor1 = Tensor(2.0, requires_grad=requires_grad_tensor1)
        tensor2 = Tensor(3.0, requires_grad=requires_grad_tensor2)

        assert tensor1.grad is None
        assert tensor2.grad is None

        result = tensor1 * tensor2

        assert result.grad is None
        assert result.grad_fn is not None

        result.backward()

        if requires_grad_tensor1:
            assert all(tensor1.grad == Buffer(3.0))
        else:
            assert tensor1.grad is None

        if requires_grad_tensor2:
            assert all(tensor2.grad == Buffer(2.0))
        else:
            assert tensor2.grad is None

        assert all(result.grad == Buffer(1.0))
        assert result.grad_fn is not None


def test_gradient_function_backward_with_div():
    # Test backward propagation in GradientFunction with division
    for requires_grad_tensor1, requires_grad_tensor2 in [(True, True), (True, False), (False, True)]:
        tensor1 = Tensor(2.0, requires_grad=requires_grad_tensor1)
        tensor2 = Tensor(3.0, requires_grad=requires_grad_tensor2)

        assert tensor1.grad is None
        assert tensor2.grad is None

        result = tensor1 / tensor2

        assert result.grad is None
        assert result.grad_fn is not None

        result.backward()

        if requires_grad_tensor1:
            assert all(tensor1.grad == Buffer(1.0 / 3.0))
        else:
            assert tensor1.grad is None

        if requires_grad_tensor2:
            assert all(tensor2.grad == Buffer(-(2.0 / 3 ** 2)))
        else:
            assert tensor2.grad is None

        assert all(result.grad == Buffer(1.0))
        assert result.grad_fn is not None


def test_gradient_function_backward_with_pow():
    # Test backward propagation in GradientFunction with pow
    for requires_grad in [True, False]:
        tensor = Tensor(3.0, requires_grad=requires_grad)

        assert tensor.grad is None

        result = tensor ** 2

        assert result.grad is None
        if requires_grad:
            assert result.grad_fn is not None
        else:
            assert result.grad_fn is None

        result.backward()

        if requires_grad:
            assert all(tensor.grad == Buffer(6.0))
            assert all(result.grad == Buffer(1.0))

            assert result.grad_fn is not None

        else:
            assert tensor.grad is None
            assert result.grad is None

            assert result.grad_fn is None


def test_gradient_function_backward_with_exp():
    # Test backward propagation in GradientFunction with exp
    for requires_grad in [True, False]:
        tensor = Tensor(3.0, requires_grad=requires_grad)

        assert tensor.grad is None

        result = tensor.exp()

        assert result.grad is None
        if requires_grad:
            assert result.grad_fn is not None
        else:
            assert result.grad_fn is None

        result.backward()

        if requires_grad:
            assert all(tensor.grad == Buffer(math.exp(3.0)))
            assert all(result.grad == Buffer(1.0))

            assert result.grad_fn is not None

        else:
            assert tensor.grad is None
            assert result.grad is None

            assert result.grad_fn is None


def test_gradient_function_backward_with_log():
    # Test backward propagation in GradientFunction with log
    for requires_grad in [True, False]:
        tensor = Tensor(3.0, requires_grad=requires_grad)

        assert tensor.grad is None

        result = tensor.log()

        assert result.grad is None
        if requires_grad:
            assert result.grad_fn is not None
        else:
            assert result.grad_fn is None

        result.backward()

        if requires_grad:
            assert all(tensor.grad == Buffer(1 / 3.0))
            assert all(result.grad == Buffer(1.0))

            assert result.grad_fn is not None

        else:
            assert tensor.grad is None
            assert result.grad is None

            assert result.grad_fn is None


def test_gradient_function_backward_with_maximum():
    # Test backward propagation in GradientFunction with maximum
    for requires_grad in [True, False]:
        first_tensor = Tensor(3.0, requires_grad=requires_grad)
        second_tensor = Tensor(9.0, requires_grad=requires_grad)

        assert first_tensor.grad is None
        assert second_tensor.grad is None

        result = first_tensor.maximum(second_tensor)

        assert result.grad is None
        if requires_grad:
            assert result.grad_fn is not None
        else:
            assert result.grad_fn is None

        result.backward()

        if requires_grad:
            assert all(first_tensor.grad == Buffer(0.0))
            assert all(second_tensor.grad == Buffer(1.0))
            assert all(result.grad == Buffer(1.0))
            
            assert result.grad_fn is not None

        else:
            assert first_tensor.grad is None
            assert second_tensor.grad is None
            assert result.grad is None

            assert result.grad_fn is None


def test_gradient_function_backward_with_relu():
    # Test backward propagation in GradientFunction with relu
    for data in [-3.0, 3.0]:
        for requires_grad in [True, False]:
            tensor = Tensor(data, requires_grad=requires_grad)

            assert tensor.grad is None

            result = tensor.relu()

            assert result.grad is None
            if requires_grad:
                assert result.grad_fn is not None
            else:
                assert result.grad_fn is None

            result.backward()

            if requires_grad:
                assert all(tensor.grad == Buffer(float(data > 0.0)))
                assert all(result.grad == Buffer(1.0))

                assert result.grad_fn is not None

            else:
                assert tensor.grad is None
                assert result.grad is None

                assert result.grad_fn is None


def test_exp():
    # Test exp operation
    data = [3, 5, 5]
    tensor = Tensor([[data], [data]])
    assert all(tensor.exp().buffer == Buffer([[[math.exp(e) for e in data]], [[math.exp(e) for e in data]]]))


def test_log():
    # Test log operation
    data = [3, 5, 5]
    tensor = Tensor([[data], [data]])
    assert all(tensor.log().buffer == Buffer([[[math.log(e) for e in data]], [[math.log(e) for e in data]]]))


def test_maximum():
    # Test maximum operation
    first_tensor = Tensor([[[3, 2, 5]], [[1, 1, 1]]])
    second_tensor = Tensor([[[1, 5, 15]], [[3, 5, 5]]])
    assert all(first_tensor.maximum(second_tensor).buffer == Buffer([[[3, 5, 15]], [[3, 5, 5]]]))
    assert all(second_tensor.maximum(first_tensor).buffer == Buffer([[[3, 5, 15]], [[3, 5, 5]]]))


def test_relu():
    # Test relu operation
    data = [3, 5, 5]
    tensor = Tensor([[data], [data]])
    assert all(tensor.log().buffer == Buffer([[[math.log(e) for e in data]], [[math.log(e) for e in data]]]))


def test_multiple_ops():
    # Test multiple operations
    tensor1 = Tensor(3.0, requires_grad=True)
    tensor2 = Tensor(7.0, requires_grad=True)
    tensor3 = Tensor(9.0, requires_grad=True)
    tensor4 = Tensor(11.0, requires_grad=True)

    assert tensor1.grad is None
    assert tensor2.grad is None
    assert tensor3.grad is None
    assert tensor4.grad is None

    result1 = tensor1 + tensor2
    result2 = tensor3 + tensor4
    result3 = result1 * result2

    assert result1.grad is None
    assert result1.grad_fn is not None
    assert result2.grad is None
    assert result2.grad_fn is not None
    assert result3.grad is None
    assert result3.grad_fn is not None

    result3.backward()

    assert all(tensor1.grad == Buffer(20.0))
    assert all(tensor2.grad == Buffer(20.0))
    assert all(tensor3.grad == Buffer(10.0))
    assert all(tensor4.grad == Buffer(10.0))

    assert all(result1.grad == Buffer(20.0))
    assert result1.grad_fn is not None
    assert all(result2.grad == Buffer(10.0))
    assert result2.grad_fn is not None
    assert all(result3.grad == Buffer(1.0))
    assert result3.grad_fn is not None


def test_sum():
    tensor = Tensor([[1., 2.], [3., 4.]], requires_grad=True)

    new_tensor = tensor.sum((0, 1), keepdim=True)
    assert new_tensor.shape == (1, 1)
    assert all(new_tensor.buffer == Buffer([[10.0]]))

    new_tensor = tensor.sum((0, 1), keepdim=False)
    assert new_tensor.shape == ()
    assert all(new_tensor.buffer == Buffer(10.0))

    new_tensor.backward()

    assert all(tensor.grad == Buffer([[1.0, 1.0], [1.0, 1.0]]))


def test_max():
    tensor = Tensor([[1., 2.], [3., 4.]], requires_grad=True)

    new_tensor = tensor.max((0, 1), keepdim=True)
    assert new_tensor.shape == (1, 1)
    assert all(new_tensor.buffer == Buffer([[4.0]]))

    new_tensor = tensor.max((0, 1), keepdim=False)
    assert new_tensor.shape == ()
    assert all(new_tensor.buffer == Buffer(4.0))

    new_tensor.backward()

    assert all(tensor.grad == Buffer([[0.0, 0.0], [0.0, 1.0]]))


def test_reshape():
    # Multiple reshape operations
    tensor = Tensor([[[9.0]]], requires_grad=True)

    new_tensor_1 = tensor.reshape((1, 1, 1, 1, 1, 1))
    assert new_tensor_1.shape == (1, 1, 1, 1, 1, 1)

    new_tensor_2 = new_tensor_1.reshape(())
    assert new_tensor_2.shape == ()

    new_tensor_2.backward()
    assert all(tensor.grad == Buffer([[[1.0]]]))

    # Reshape with the same shape
    tensor = Tensor(7.0, requires_grad=True)

    new_tensor = tensor.reshape(())
    new_tensor.backward()

    assert all(tensor.grad == Buffer(1.0))


def test_expand():
    # Expand a scalar tensor
    tensor = Tensor(7.0, requires_grad=True)

    new_tensor = tensor.expand(())
    new_tensor.backward()

    assert all(tensor.grad == Buffer(1.0))


def test_multiple_ops_with_reduction_ops():
    # Test multiple operations using reduction ops too
    tensor = Tensor([3., 5., 7.], requires_grad=True)

    reshaped_tensor = tensor.reshape((1, 3))
    expanded_tensor = reshaped_tensor.expand((4, 3))
    sum_tensor_1 = expanded_tensor.sum(0)
    sum_tensor_2 = sum_tensor_1.sum(0)

    sum_tensor_2.backward()

    assert all(tensor.grad == Buffer([4.0, 4.0, 4.0]))

    # Max reduction
    tensor = Tensor([3., 5., 7.], requires_grad=True)

    reshaped_tensor = tensor.reshape((1, 3))
    expanded_tensor = reshaped_tensor.expand((4, 3))
    sum_tensor_1 = expanded_tensor.max(0)
    sum_tensor_2 = sum_tensor_1.max(0)

    sum_tensor_2.backward()

    assert all(tensor.grad == Buffer([0.0, 0.0, 1.0]))


def test_broadcast_with_all_ops():
    ops = [lambda x, y: x + y, lambda x, y: x - y, lambda x, y: x * y, lambda x, y: x / y]

    # Scalars
    scalar_data = 3.0
    array_data = [-2.0, -1.0, 3.0, 4.0]
    x = Tensor(scalar_data)
    y = Tensor(array_data)
    for op in ops:
        expected_output_left_broadcasting = [op(scalar_data, e) for e in array_data]
        expected_output_right_broadcasting = [op(e, scalar_data) for e in array_data]

        # Left broadcasting
        result = op(x, y)
        assert all(result.buffer == Buffer(expected_output_left_broadcasting))

        # Right broadcasting
        result = op(y, x)
        assert all(result.buffer == Buffer(expected_output_right_broadcasting))

    # Multidimensional tensors
    contiguous_data_x = [3.0]
    contiguous_data_y = [-7.0, 9.0, 15.0, 17.0]
    x = Tensor(contiguous_data_x)
    y = Tensor([[contiguous_data_y]])
    for op in ops:
        expected_output_left_broadcasting = [[[op(contiguous_data_x[0], e) for e in contiguous_data_y]]]
        expected_output_right_broadcasting = [[[op(e, contiguous_data_x[0]) for e in contiguous_data_y]]]

        # Left broadcasting
        result = op(x, y)
        assert all(result.buffer == Buffer(expected_output_left_broadcasting))

        # Right broadcasting
        result = op(y, x)
        assert all(result.buffer == Buffer(expected_output_right_broadcasting))

    # Only need reshape
    contiguous_data_x = [3.0]
    contiguous_data_y = [[-7.0]]
    x = Tensor(contiguous_data_x)
    y = Tensor(contiguous_data_y)
    for op in ops:
        expected_output_left_broadcasting = [[op(contiguous_data_x[0], contiguous_data_y[0][0])]]
        expected_output_right_broadcasting = [[op(contiguous_data_y[0][0], contiguous_data_x[0])]]

        # Left broadcasting
        result = op(x, y)
        assert all(result.buffer == Buffer(expected_output_left_broadcasting))

        # Right broadcasting
        result = op(y, x)
        assert all(result.buffer == Buffer(expected_output_right_broadcasting))

    # Only need expand
    contiguous_data_x = [[3.0, 5.0, 13.0]]
    contiguous_data_y = [[-7.0, 9.0, 341.0], [14.0, -2.0, -342.0]]
    x = Tensor(contiguous_data_x)
    y = Tensor(contiguous_data_y)
    for op in ops:
        expected_output_left_broadcasting = [
            [op(e1, e2) for e1, e2 in zip(contiguous_data_x[0], contiguous_data_y[0])],
            [op(e1, e2) for e1, e2 in zip(contiguous_data_x[0], contiguous_data_y[1])]
        ]
        expected_output_right_broadcasting = [
            [op(e2, e1) for e1, e2 in zip(contiguous_data_x[0], contiguous_data_y[0])],
            [op(e2, e1) for e1, e2 in zip(contiguous_data_x[0], contiguous_data_y[1])]
        ]

        # Left broadcasting
        result = op(x, y)
        assert all(result.buffer == Buffer(expected_output_left_broadcasting))

        # Right broadcasting
        result = op(y, x)
        assert all(result.buffer == Buffer(expected_output_right_broadcasting))


def test_all_ops():
    # Test multiple operations
    tensor1 = Tensor([[1.2, 1.4]], requires_grad=True)
    tensor2 = Tensor([[2.0, -1.0]], requires_grad=True)

    assert tensor1.grad is None
    assert tensor2.grad is None

    result1 = tensor1.log() + tensor2.exp()
    result2 = tensor1 - tensor2
    result3 = result1 * result2
    result4 = result1 / result2
    result5 = (-result3) ** 2 + result1
    result6 = result5.relu()
    result7 = result6.maximum(result4)
    result8 = result7.sum((0, 1)) + result2.max((0, 1))

    assert result1.grad is None
    assert result1.grad_fn is not None
    assert result2.grad is None
    assert result2.grad_fn is not None
    assert result3.grad is None
    assert result3.grad_fn is not None
    assert result4.grad is None
    assert result4.grad_fn is not None
    assert result5.grad is None
    assert result5.grad_fn is not None
    assert result6.grad is None
    assert result6.grad_fn is not None
    assert result7.grad is None
    assert result7.grad_fn is not None
    assert result8.grad is None
    assert result8.grad_fn is not None

    result8.backward()

    assert all((tensor1.grad - Buffer([[-82.811744689941, 9.891427993774]])) < Buffer([[1e-05, 1e-05]]))
    assert all((tensor1.grad - Buffer([[-82.811744689941, 9.891427993774]])) > Buffer([[-1e-05, -1e-05]]))

    assert all((tensor2.grad - Buffer([[1.707202911377e+02, -2.843236923218e-02]])) < Buffer([[1e-05, 1e-05]]))
    assert all((tensor2.grad - Buffer([[1.707202911377e+02, -2.843236923218e-02]])) > Buffer([[-1e-05, -1e-05]]))

    assert result1.grad_fn is not None
    assert result2.grad_fn is not None
    assert result3.grad_fn is not None
    assert result4.grad_fn is not None
    assert result5.grad_fn is not None
    assert result6.grad_fn is not None
    assert result7.grad_fn is not None
    assert result8.grad_fn is not None


def test_softmax():
    # Wrong axis type
    with pytest.raises(TypeError):
        Tensor([1., 2.]).softmax(None)

    with pytest.raises(TypeError):
        Tensor([1., 2.]).softmax((0,))

    # Softmax for scalar values is not implemented
    with pytest.raises(ValueError):
        Tensor(1).softmax(0)

    # 1D
    tensor = Tensor([1., 0.2, 0.1])
    expected_output = Buffer([0.538822531700, 0.242108568549, 0.219068899751])

    softmax = tensor.softmax(axis=0)

    assert softmax.shape == (3,)
    assert all((softmax.buffer - expected_output) < Buffer([1e-05, 1e-05, 1e-05]))
    assert all((softmax.buffer - expected_output) > Buffer([-1e-05, -1e-05, -1e-05]))
    assert all(softmax.sum(0, keepdim=True).buffer == 1.0)

    # 2D
    tensor = Tensor([[1., 0.2, 0.1], [0.1, 1., 0.2]])
    expected_output_dim0 = Buffer(
        [[0.710949480534, 0.310025542974, 0.475020825863], [0.289050489664, 0.689974486828, 0.524979174137]]
    )
    expected_output_dim1 = Buffer(
        [[0.538822531700, 0.242108568549, 0.219068899751], [0.219068899751, 0.538822531700, 0.242108568549]]
    )

    softmax_dim0 = tensor.softmax(axis=0)
    softmax_dim1 = tensor.softmax(axis=1)

    assert softmax_dim0.shape == (2, 3)
    assert softmax_dim1.shape == (2, 3)

    positive_tolerance = Buffer([[1e-05, 1e-05, 1e-05], [1e-05, 1e-05, 1e-05]])
    negative_tolerance = Buffer([[-1e-05, -1e-05, -1e-05], [-1e-05, -1e-05, -1e-05]])

    assert all((softmax_dim0.buffer - expected_output_dim0) < positive_tolerance)
    assert all((softmax_dim0.buffer - expected_output_dim0) > negative_tolerance)
    assert all((softmax_dim1.buffer - expected_output_dim1) < positive_tolerance)
    assert all((softmax_dim1.buffer - expected_output_dim1) > negative_tolerance)

    assert all((softmax_dim0.sum(0, keepdim=True).buffer - 1.0) < 1e-08)
    assert all((softmax_dim0.sum(0, keepdim=True).buffer - 1.0) > -1e-08)

    assert all((softmax_dim1.sum(1, keepdim=True).buffer - 1.0) < 1e-08)
    assert all((softmax_dim1.sum(1, keepdim=True).buffer - 1.0) > -1e-08)

    # 3D
    tensor = Tensor([[[1., 0.2, 0.1], [0.1, 1., 0.2]]])
    expected_output_dim0 = Buffer(
        [[[1.0, 1.0, 1.0], [1.0, 1.0, 1.0]]]
    )
    expected_output_dim1 = Buffer(
        [[[0.710949480534, 0.310025542974, 0.475020825863], [0.289050489664, 0.689974486828, 0.524979174137]]]
    )
    expected_output_dim2 = Buffer(
        [[[0.538822531700, 0.242108568549, 0.219068899751], [0.219068899751, 0.538822531700, 0.242108568549]]]
    )

    softmax_dim0 = tensor.softmax(axis=0)
    softmax_dim1 = tensor.softmax(axis=1)
    softmax_dim2 = tensor.softmax(axis=2)

    assert softmax_dim0.shape == (1, 2, 3)
    assert softmax_dim1.shape == (1, 2, 3)

    positive_tolerance = Buffer([[[1e-05, 1e-05, 1e-05], [1e-05, 1e-05, 1e-05]]])
    negative_tolerance = Buffer([[[-1e-05, -1e-05, -1e-05], [-1e-05, -1e-05, -1e-05]]])

    assert all((softmax_dim0.buffer - expected_output_dim0) < positive_tolerance)
    assert all((softmax_dim0.buffer - expected_output_dim0) > negative_tolerance)
    assert all((softmax_dim1.buffer - expected_output_dim1) < positive_tolerance)
    assert all((softmax_dim1.buffer - expected_output_dim1) > negative_tolerance)
    assert all((softmax_dim2.buffer - expected_output_dim2) < positive_tolerance)
    assert all((softmax_dim2.buffer - expected_output_dim2) > negative_tolerance)

    assert all((softmax_dim0.sum(0, keepdim=True).buffer - 1.0) < 1e-08)
    assert all((softmax_dim0.sum(0, keepdim=True).buffer - 1.0) > -1e-08)

    assert all((softmax_dim1.sum(1, keepdim=True).buffer - 1.0) < 1e-08)
    assert all((softmax_dim1.sum(1, keepdim=True).buffer - 1.0) > -1e-08)

    assert all((softmax_dim2.sum(2, keepdim=True).buffer - 1.0) < 1e-08)
    assert all((softmax_dim2.sum(2, keepdim=True).buffer - 1.0) > -1e-08)


def test_gradient_function_backward_with_softmax():
    # Test backward propagation in GradientFunction with softmax
    for requires_grad in [True, False]:
        tensor = Tensor([[1., 0.2, 0.1], [0.1, 1., 0.2]], requires_grad=requires_grad)

        assert tensor.grad is None

        result = tensor.softmax(0).sum(0).sum(0)

        assert result.grad is None
        if requires_grad:
            assert result.grad_fn is not None
        else:
            assert result.grad_fn is None

        result.backward()

        if requires_grad:
            expected_grad = Buffer(
                [[2.118794562023e-08, -9.239481180146e-09, 0.000000000000e+00],
                 [8.614375879290e-09, -2.056284209573e-08, 0.000000000000e+00]]
            )

            assert all((tensor.grad - expected_grad) < 1e-05)
            assert all((tensor.grad - expected_grad) > -1e-05)
            assert all(result.grad == Buffer(1.0))

            assert result.grad_fn is not None

        else:
            assert tensor.grad is None
            assert result.grad is None

            assert result.grad_fn is None


def test_init_methods():

    for requires_grad in [True, False]:
        # Empty tensor
        tensor = Tensor.uniform((), requires_grad=requires_grad)
        assert tensor.shape == ()
        assert tensor.dtype == DType.float32
        assert tensor.requires_grad == requires_grad

        # 1D
        tensor = Tensor.uniform((54,), requires_grad=requires_grad)
        assert tensor.shape == (54,)
        assert tensor.dtype == DType.float32
        assert all(tensor.buffer >= 0)
        assert all(tensor.buffer <= 1.0)
        assert tensor.requires_grad == requires_grad

        # 2D
        tensor = Tensor.uniform((16, 32), requires_grad=requires_grad)
        assert tensor.shape == (16, 32)
        assert tensor.dtype == DType.float32
        assert all(tensor.buffer >= 0)
        assert all(tensor.buffer <= 1.0)
        assert tensor.requires_grad == requires_grad

        # 3D
        tensor = Tensor.uniform((12, 13, 7), requires_grad=requires_grad)
        assert tensor.shape == (12, 13, 7)
        assert tensor.dtype == DType.float32
        assert all(tensor.buffer >= 0)
        assert all(tensor.buffer <= 1.0)
        assert tensor.requires_grad == requires_grad


def test_permute():
    # Multiple permute operations
    tensor = Tensor([[1., 2., 3.,], [4., 5., 6.]], requires_grad=True)

    new_tensor_1 = tensor.permute((1, 0))
    assert new_tensor_1.shape == (3, 2)

    new_tensor_2 = new_tensor_1.permute((1, 0))
    assert all(new_tensor_2.buffer == tensor.buffer)

    new_tensor_2.sum((0, 1)).backward()

    assert all(tensor.grad == Buffer([[1.0, 1.0, 1.0], [1.0, 1.0, 1.0]]))


def test_transpose():
    # Multiple transpose operations
    for requires_grad in [True, False]:
        tensor = Tensor([[[1., 2., 3.,], [4., 5., 6.]]], requires_grad=requires_grad)

        new_tensor_1 = tensor.transpose(2, 1)
        assert new_tensor_1.shape == (1, 3, 2)

        new_tensor_2 = new_tensor_1.transpose(1, 2)
        assert all(new_tensor_2.buffer == tensor.buffer)

        result = new_tensor_2.sum((0, 1, 2))

        assert result.grad is None
        if requires_grad:
            assert result.grad_fn is not None
        else:
            assert result.grad_fn is None
<<<<<<< HEAD

        result.backward()

        if requires_grad:
            assert all(tensor.grad == Buffer([[[1.0, 1.0, 1.0], [1.0, 1.0, 1.0]]]))
            assert all(result.grad == Buffer(1.0))
        else:
            assert tensor.grad is None
            assert result.grad is None


def test_dot():
    # (2,) * (2,) -> ()
    tensor1 = Tensor([1.0, 2.0], requires_grad=True)
    tensor2 = Tensor([3.0, 4.0], requires_grad=True)
    assert all(tensor1.dot(tensor2).buffer == Buffer(11.0))

    # (2,2) * (2, 2) -> (2, 2)
    tensor1 = Tensor([[1.0, 2.0], [3.0, 4.0]], requires_grad=True)
    tensor2 = Tensor([[5.0, 6.0], [7.0, 8.0]], requires_grad=True)
    assert all(tensor1.dot(tensor2).buffer == Buffer([[19.0, 22.0], [43.0, 50.0]]))

    # (2,) * (2, 3) -> (3,)
    tensor1 = Tensor([1.0, 2.0], requires_grad=True)
    tensor2 = Tensor([[3.0, 4.0, 5.0], [6.0, 7.0, 8.0]], requires_grad=True)
    assert all(tensor1.dot(tensor2).buffer == Buffer([15.0, 18.0, 21.0]))

    # (4,2) * (2, 3) -> (4, 2)
    tensor1 = Tensor([[1.0, 2.0], [3.0, 4.0], [5.0, 6.0], [7.0, 8.0]], requires_grad=True)
    tensor2 = Tensor([[3.0, 4.0, 5.0], [6.0, 7.0, 8.0]], requires_grad=True)
    assert all(tensor1.dot(tensor2).buffer == Buffer(
            [[15.0, 18.0, 21.0], [33.0, 40.0, 47.0], [51.0, 62.0, 73.0], [69.0, 84.0, 99.0]]
        )
    )

    # (2, 4, 2) * (2, 2, 2) -> (2, 4, 2)
    tensor1 = Tensor(
        [[[1.0, 2.0], [3.0, 4.0], [5.0, 6.0], [7.0, 8.0]], [[9.0, 10.0], [11.0, 12.0], [13.0, 14.0], [15.0, 16.0]]],
        requires_grad=True
    )
    tensor2 = Tensor([[[17.0, 18.0], [19.0, 20.0]], [[21.0, 22.0], [23.0, 24.0]]], requires_grad=True)
    assert all(tensor1.dot(tensor2).buffer == Buffer(
            [
                [[55.0, 58.0], [127.0, 134.0], [199.0, 210.0], [271.0, 286.0]],
                [[419.0, 438.0], [507.0, 530.0], [595.0, 622.0], [683.0, 714.0]]
            ]
        )
    )

    # (3, 4, 2) * (2,) -> (3, 4)
    tensor1 = Tensor(
        [
            [[1.0, 2.0], [3.0, 4.0], [5.0, 6.0], [7.0, 8.0]],
            [[9.0, 10.0], [11.0, 12.0], [13.0, 14.0], [15.0, 16.0]],
            [[18.0, 19.0], [20.0, 21.0], [22.0, 23.0], [24.0, 25.0]]
        ],
        requires_grad=True
    )

    tensor2 = Tensor([1.0, 2.0], requires_grad=True)
    assert all(tensor1.dot(tensor2).buffer == Buffer(
            [[5.0, 11.0, 17.0, 23.0], [29.0, 35.0, 41.0, 47.0], [56.0, 62.0, 68.0, 74.0]]
        )
    )


def test_dot_backward():

    for require_grad in [True, False]:
        # (3, 4, 2) * (3, 2, 3) -> (3, 4, 3)
        tensor1 = Tensor(
            [
                [[1.0, 2.0], [3.0, 4.0], [5.0, 6.0], [7.0, 8.0]],
                [[9.0, 10.0], [11.0, 12.0], [13.0, 14.0], [15.0, 16.0]],
                [[18.0, 19.0], [20.0, 21.0], [22.0, 23.0], [24.0, 25.0]]
            ],
            requires_grad=require_grad
        )

        tensor2 = Tensor(
            [
                [[17.0, 18.0, 19.0], [20.0, 21.0, 22.0]],
                [[23.0, 24.0, 25.0], [26.0, 27.0, 28.0]],
                [[29.0, 30.0, 31.0], [32.0, 33.0, 34.0]]
            ],
            requires_grad=require_grad
        )

        result = tensor1.dot(tensor2).sum((0, 1, 2))
        result.backward()

        if require_grad:
            assert all(tensor1.grad == Buffer(
                    [
                        [[54.0, 63.0], [54.0, 63.0], [54.0, 63.0], [54.0, 63.0]],
                        [[72.0, 81.0], [72.0, 81.0], [72.0, 81.0], [72.0, 81.0]],
                        [[90.0, 99.0], [90.0, 99.0], [90.0, 99.0], [90.0, 99.0]]
                    ]
                )
            )

            assert all(tensor2.grad == Buffer(
                    [
                        [[16.0, 16.0, 16.0], [20.0, 20.0, 20.0]],
                        [[48.0, 48.0, 48.0], [52.0, 52.0, 52.0]],
                        [[84.0, 84.0, 84.0], [88.0, 88.0, 88.0]]
                    ]
                )
            )

        else:
            assert tensor1.grad is None
            assert tensor2.grad is None
=======

        result.backward()

        if requires_grad:
            assert all(tensor.grad == Buffer([[[1.0, 1.0, 1.0], [1.0, 1.0, 1.0]]]))
            assert all(result.grad == Buffer(1.0))
        else:
            assert tensor.grad is None
            assert result.grad is None


def test_dot():
    # (2,) * (2,) -> ()
    tensor1 = Tensor([1.0, 2.0], requires_grad=True)
    tensor2 = Tensor([3.0, 4.0], requires_grad=True)
    assert all(tensor1.dot(tensor2).buffer == Buffer(11.0))

    # (2,2) * (2, 2) -> (2, 2)
    tensor1 = Tensor([[1.0, 2.0], [3.0, 4.0]], requires_grad=True)
    tensor2 = Tensor([[5.0, 6.0], [7.0, 8.0]], requires_grad=True)
    assert all(tensor1.dot(tensor2).buffer == Buffer([[19.0, 22.0], [43.0, 50.0]]))

    # (2,) * (2, 3) -> (3,)
    tensor1 = Tensor([1.0, 2.0], requires_grad=True)
    tensor2 = Tensor([[3.0, 4.0, 5.0], [6.0, 7.0, 8.0]], requires_grad=True)
    assert all(tensor1.dot(tensor2).buffer == Buffer([15.0, 18.0, 21.0]))

    # (4,2) * (2, 3) -> (4, 2)
    tensor1 = Tensor([[1.0, 2.0], [3.0, 4.0], [5.0, 6.0], [7.0, 8.0]], requires_grad=True)
    tensor2 = Tensor([[3.0, 4.0, 5.0], [6.0, 7.0, 8.0]], requires_grad=True)
    assert all(tensor1.dot(tensor2).buffer == Buffer(
            [[15.0, 18.0, 21.0], [33.0, 40.0, 47.0], [51.0, 62.0, 73.0], [69.0, 84.0, 99.0]]
        )
    )

    # (2, 4, 2) * (2, 2, 2) -> (2, 4, 2)
    tensor1 = Tensor(
        [[[1.0, 2.0], [3.0, 4.0], [5.0, 6.0], [7.0, 8.0]], [[9.0, 10.0], [11.0, 12.0], [13.0, 14.0], [15.0, 16.0]]],
        requires_grad=True
    )
    tensor2 = Tensor([[[17.0, 18.0], [19.0, 20.0]], [[21.0, 22.0], [23.0, 24.0]]], requires_grad=True)
    assert all(tensor1.dot(tensor2).buffer == Buffer(
            [
                [[55.0, 58.0], [127.0, 134.0], [199.0, 210.0], [271.0, 286.0]],
                [[419.0, 438.0], [507.0, 530.0], [595.0, 622.0], [683.0, 714.0]]
            ]
        )
    )

    # (3, 4, 2) * (2,) -> (3, 4)
    tensor1 = Tensor(
        [
            [[1.0, 2.0], [3.0, 4.0], [5.0, 6.0], [7.0, 8.0]],
            [[9.0, 10.0], [11.0, 12.0], [13.0, 14.0], [15.0, 16.0]],
            [[18.0, 19.0], [20.0, 21.0], [22.0, 23.0], [24.0, 25.0]]
        ],
        requires_grad=True
    )

    tensor2 = Tensor([1.0, 2.0], requires_grad=True)
    assert all(tensor1.dot(tensor2).buffer == Buffer(
            [[5.0, 11.0, 17.0, 23.0], [29.0, 35.0, 41.0, 47.0], [56.0, 62.0, 68.0, 74.0]]
        )
    )


def test_dot_backward():

    for require_grad in [True, False]:
        # (3, 4, 2) * (3, 2, 3) -> (3, 4, 3)
        tensor1 = Tensor(
            [
                [[1.0, 2.0], [3.0, 4.0], [5.0, 6.0], [7.0, 8.0]],
                [[9.0, 10.0], [11.0, 12.0], [13.0, 14.0], [15.0, 16.0]],
                [[18.0, 19.0], [20.0, 21.0], [22.0, 23.0], [24.0, 25.0]]
            ],
            requires_grad=require_grad
        )

        tensor2 = Tensor(
            [
                [[17.0, 18.0, 19.0], [20.0, 21.0, 22.0]],
                [[23.0, 24.0, 25.0], [26.0, 27.0, 28.0]],
                [[29.0, 30.0, 31.0], [32.0, 33.0, 34.0]]
            ],
            requires_grad=require_grad
        )

        result = tensor1.dot(tensor2).sum((0, 1, 2))
        result.backward()

        if require_grad:
            assert all(tensor1.grad == Buffer(
                    [
                        [[54.0, 63.0], [54.0, 63.0], [54.0, 63.0], [54.0, 63.0]],
                        [[72.0, 81.0], [72.0, 81.0], [72.0, 81.0], [72.0, 81.0]],
                        [[90.0, 99.0], [90.0, 99.0], [90.0, 99.0], [90.0, 99.0]]
                    ]
                )
            )

            assert all(tensor2.grad == Buffer(
                    [
                        [[16.0, 16.0, 16.0], [20.0, 20.0, 20.0]],
                        [[48.0, 48.0, 48.0], [52.0, 52.0, 52.0]],
                        [[84.0, 84.0, 84.0], [88.0, 88.0, 88.0]]
                    ]
                )
            )

        else:
            assert tensor1.grad is None
            assert tensor2.grad is None


def test_dead_branch():
    # Check gradient propagate even when there are dead branches on the DAG
    a = Tensor(1.0, requires_grad=True)
    b = Tensor(1.0, requires_grad=True)

    # Create the DAG with a dead branch
    # a, b  --->  c = a + b  --->  d = c * 2.0  --->  f = d / 4.0
    #                    \
    #                     \-->  e = c + 2.0  (Dead branch)
    c = a + b
    d = c * 2.0
    e = c + 2.0
    f = d / 4.0

    # Verify that `e` has been calculated
    assert all(e.buffer == Buffer(4.0))

    # Do the backward pass
    f.backward()

    # Check that a and b have received the expected gradients
    assert all(a.grad == Buffer(0.5))
    assert all(b.grad == Buffer(0.5))
>>>>>>> cd654117
<|MERGE_RESOLUTION|>--- conflicted
+++ resolved
@@ -3,6 +3,7 @@
 import pytest
 
 from tinygpt.tensor import Tensor
+from tinygpt.buffer import Buffer
 from tinygpt.buffer import Buffer
 from tinygpt.utils import DType
 
@@ -956,7 +957,6 @@
             assert result.grad_fn is not None
         else:
             assert result.grad_fn is None
-<<<<<<< HEAD
 
         result.backward()
 
@@ -1070,120 +1070,6 @@
         else:
             assert tensor1.grad is None
             assert tensor2.grad is None
-=======
-
-        result.backward()
-
-        if requires_grad:
-            assert all(tensor.grad == Buffer([[[1.0, 1.0, 1.0], [1.0, 1.0, 1.0]]]))
-            assert all(result.grad == Buffer(1.0))
-        else:
-            assert tensor.grad is None
-            assert result.grad is None
-
-
-def test_dot():
-    # (2,) * (2,) -> ()
-    tensor1 = Tensor([1.0, 2.0], requires_grad=True)
-    tensor2 = Tensor([3.0, 4.0], requires_grad=True)
-    assert all(tensor1.dot(tensor2).buffer == Buffer(11.0))
-
-    # (2,2) * (2, 2) -> (2, 2)
-    tensor1 = Tensor([[1.0, 2.0], [3.0, 4.0]], requires_grad=True)
-    tensor2 = Tensor([[5.0, 6.0], [7.0, 8.0]], requires_grad=True)
-    assert all(tensor1.dot(tensor2).buffer == Buffer([[19.0, 22.0], [43.0, 50.0]]))
-
-    # (2,) * (2, 3) -> (3,)
-    tensor1 = Tensor([1.0, 2.0], requires_grad=True)
-    tensor2 = Tensor([[3.0, 4.0, 5.0], [6.0, 7.0, 8.0]], requires_grad=True)
-    assert all(tensor1.dot(tensor2).buffer == Buffer([15.0, 18.0, 21.0]))
-
-    # (4,2) * (2, 3) -> (4, 2)
-    tensor1 = Tensor([[1.0, 2.0], [3.0, 4.0], [5.0, 6.0], [7.0, 8.0]], requires_grad=True)
-    tensor2 = Tensor([[3.0, 4.0, 5.0], [6.0, 7.0, 8.0]], requires_grad=True)
-    assert all(tensor1.dot(tensor2).buffer == Buffer(
-            [[15.0, 18.0, 21.0], [33.0, 40.0, 47.0], [51.0, 62.0, 73.0], [69.0, 84.0, 99.0]]
-        )
-    )
-
-    # (2, 4, 2) * (2, 2, 2) -> (2, 4, 2)
-    tensor1 = Tensor(
-        [[[1.0, 2.0], [3.0, 4.0], [5.0, 6.0], [7.0, 8.0]], [[9.0, 10.0], [11.0, 12.0], [13.0, 14.0], [15.0, 16.0]]],
-        requires_grad=True
-    )
-    tensor2 = Tensor([[[17.0, 18.0], [19.0, 20.0]], [[21.0, 22.0], [23.0, 24.0]]], requires_grad=True)
-    assert all(tensor1.dot(tensor2).buffer == Buffer(
-            [
-                [[55.0, 58.0], [127.0, 134.0], [199.0, 210.0], [271.0, 286.0]],
-                [[419.0, 438.0], [507.0, 530.0], [595.0, 622.0], [683.0, 714.0]]
-            ]
-        )
-    )
-
-    # (3, 4, 2) * (2,) -> (3, 4)
-    tensor1 = Tensor(
-        [
-            [[1.0, 2.0], [3.0, 4.0], [5.0, 6.0], [7.0, 8.0]],
-            [[9.0, 10.0], [11.0, 12.0], [13.0, 14.0], [15.0, 16.0]],
-            [[18.0, 19.0], [20.0, 21.0], [22.0, 23.0], [24.0, 25.0]]
-        ],
-        requires_grad=True
-    )
-
-    tensor2 = Tensor([1.0, 2.0], requires_grad=True)
-    assert all(tensor1.dot(tensor2).buffer == Buffer(
-            [[5.0, 11.0, 17.0, 23.0], [29.0, 35.0, 41.0, 47.0], [56.0, 62.0, 68.0, 74.0]]
-        )
-    )
-
-
-def test_dot_backward():
-
-    for require_grad in [True, False]:
-        # (3, 4, 2) * (3, 2, 3) -> (3, 4, 3)
-        tensor1 = Tensor(
-            [
-                [[1.0, 2.0], [3.0, 4.0], [5.0, 6.0], [7.0, 8.0]],
-                [[9.0, 10.0], [11.0, 12.0], [13.0, 14.0], [15.0, 16.0]],
-                [[18.0, 19.0], [20.0, 21.0], [22.0, 23.0], [24.0, 25.0]]
-            ],
-            requires_grad=require_grad
-        )
-
-        tensor2 = Tensor(
-            [
-                [[17.0, 18.0, 19.0], [20.0, 21.0, 22.0]],
-                [[23.0, 24.0, 25.0], [26.0, 27.0, 28.0]],
-                [[29.0, 30.0, 31.0], [32.0, 33.0, 34.0]]
-            ],
-            requires_grad=require_grad
-        )
-
-        result = tensor1.dot(tensor2).sum((0, 1, 2))
-        result.backward()
-
-        if require_grad:
-            assert all(tensor1.grad == Buffer(
-                    [
-                        [[54.0, 63.0], [54.0, 63.0], [54.0, 63.0], [54.0, 63.0]],
-                        [[72.0, 81.0], [72.0, 81.0], [72.0, 81.0], [72.0, 81.0]],
-                        [[90.0, 99.0], [90.0, 99.0], [90.0, 99.0], [90.0, 99.0]]
-                    ]
-                )
-            )
-
-            assert all(tensor2.grad == Buffer(
-                    [
-                        [[16.0, 16.0, 16.0], [20.0, 20.0, 20.0]],
-                        [[48.0, 48.0, 48.0], [52.0, 52.0, 52.0]],
-                        [[84.0, 84.0, 84.0], [88.0, 88.0, 88.0]]
-                    ]
-                )
-            )
-
-        else:
-            assert tensor1.grad is None
-            assert tensor2.grad is None
 
 
 def test_dead_branch():
@@ -1208,5 +1094,4 @@
 
     # Check that a and b have received the expected gradients
     assert all(a.grad == Buffer(0.5))
-    assert all(b.grad == Buffer(0.5))
->>>>>>> cd654117
+    assert all(b.grad == Buffer(0.5))