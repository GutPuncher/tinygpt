--- conflicted
+++ resolved
@@ -1,9 +1,6 @@
 # TinyGPT
 Like [NanoGPT](https://github.com/karpathy/nanoGPT) but tiny. It is also conceptually inspired by [Tinygrad](https://github.com/tinygrad/tinygrad) and [Pytorch](https://github.com/pytorch/pytorch).
-<<<<<<< HEAD
-=======
 
->>>>>>> 94411368
 
 The main objective of this project is to be as didactic as possible, avoiding optimizations that make the code difficult to understand.
 
